Project: jackson-module-jaxb-annotations

------------------------------------------------------------------------
=== Releases ===
------------------------------------------------------------------------

2.9.0 (not yet released)

<<<<<<< HEAD
- Cleaned handling of names in `JaxbAnnotationIntrospector` to reduce
  likelihood of accidental inclusion.
=======
2.8.5 (14-Nov-2016)
2.8.4 (14-Oct-2016)

No changes since 2.8.3
>>>>>>> e5635897

2.8.3 (17-Sep-2016)

#61: Transient fields serialized when @XmlAccessorType(XmlAccessType.FIELD)
  is present
 (reported by dsharp1@github)

2.8.2 (30-Aug-2016)
2.8.1 (20-Jul-2016)
2.8.0 (04-Jul-2016)

No changes since 2.7

2.7.9 (not yet released)

#63: Error in type resolution of reference type (`Optional`)
 (reported by adrianriley@github)

2.7.8 (26-Sep-2016)
2.7.7 (27-Aug-2016)
2.7.6 (23-Jul-2016)
2.7.5 (11-Jun-2016)
2.7.4 (29-Apr-2016)

No changes since 2.7.3

2.7.3 (16-Mar-2016)

- Minor changes to `JaxbAnnotationIntrospector.findEnumValues()` to help
  with proper merging of explicit name overrides.

2.7.2 (26-Feb-2016)

- Change build to produce JDK6-compatible jar, to allow use on JDK6 runtime

2.7.1 (02-Feb-2016)

No change since 2.7.0.

2.7.0 (09-Jan-2016)

#52: Add a feature in `JaxbAnnotationIntrospector` to define meaning of
  `nillable=false` as "JsonInclude.NON_EMPTY"

2.6.6 (05-Apr-2016)
2.6.5 (19-Jan-2016)
2.6.4 (07-Dec-2015)
2.6.3 (12-Oct-2015)

No changes since 2.6.2

2.6.2 (15-Sep-2015)

#47: JaxbAnnotationIntrospector does not pick up 'required' property of @XmlAttribute
 (reported by phantomjinx@github)

2.6.1 (09-Aug-2015)
2.6.0 (19-Jul-2015)

No changes since 2.5.

2.5.4 (09-Jun-2015)

No changes since 2.5.3

2.5.3 (24-Apr-2015)

#40: XmlElementRef ignored if inside XmlElementWrapper
 (reported by gkresic@github)

2.5.2 (29-Mar-2015)

No changes since 2.5.1.

2.5.1 (06-Feb-2015)

#39: JaxbAnnotationIntrospector does not honor JsonInclude.Include.NON_EMPTY set on ObjectMapper
 (reported by jdmichal@github)

2.5.0 (01-Jan-2015)

#31: Add a way to configure name to use for `@XmlValue` annotated properties #31

2.4.4 (24-Nov-2014)

#32: fix deserialization of Collection with @XmlJavaTypeAdapter on method
 (contributed by Andy C, q3aiml@github)
#33: Using @XmlEnum to generate an enum of type Integer in json schema
 (requested by jesse8888@github)
- Fixes to handling of `@XmlValue` provided name (problem with #30 fix)

2.4.3 (03-Oct-2014)

No changes.

2.4.2 (14-Aug-2014)

#30: Need a way to override name @XmlValue induces when not doing XML

2.4.1 (17-Jun-2014)

No changes since 2.4.0.

2.4.0 (02-Jun-2014)

No functional changes.

2.3.3 (10-Apr-2014)
2.3.2 (01-Mar-2014)
2.3.1 (28-Dec-2013)

No functional changes.

2.3.0 (14-Nov-2013)

#25: @XmlElementWrapper() should work wrt USE_WRAPPER_NAME_AS_PROPERTY_NAME,
  use underlying "default" property name

2.2.3 (23-Aug-2013)

#21: Add LICENSE, NOTICE in jar

2.2.2 (27-May-2013)
2.2.1 (03-May-2013)

No changes.

2.2.0 (22-Apr-2013)

* Fixed last problems with identity adapters resolved
* Improved handling of adapters for Map types

2.1.2 (04-Dec-2012)

* [Issue#16]: Problems with XmlAdapters for deserialization contents of
  Collection types
 (reported by rcpoison@github)
* Changed JaxbAnnotationIntrospector to force access if need be (mostly
  needed for constructing Adapter instances)

2.1.1 (11-Nov-2012)

No functional changes.

2.1.0 (08-Oct-2012)

Improvements:

* [Issue#1]: Support @XmlSeeAlso for specifying subtypes
* [Issue#10]: (partial) support for "identity" adapters, for property adapters
 (but not yet for class-annotated)
* [Issue#11]: Add 'JaxbAnnotationModule.setFirstAsId()' to support alternative
 Object Id serialization ("always-as-id" instead of "first-as-POJO-then-as-id")

2.0.5 (27-Jul-2012)

Fixes:

* [Issue-9]: Problems with multiple @XmlID, @XmlIDREF properties

2.0.4 (26-Jun-2012)

No fixes or changes, released along with other core components

2.0.3 (15-Jun-2012)

Fixes:

* [Issue-7] Handling of @XmlElementWrapper incorrect wrt @XmlElement
 (wrong precedence), when used with Jackon XML backend
* [Issue-8] Incorrect matching of XmlAdapter/@XmlJavaTypeAdapter, Collection
 types
 (reported by @stoyarchukav)

2.0.2 (14-May-2012)

No fixes; updated core dependencies to 2.0.2.

2.0.1 (23-Apr-2012)

* Made compilation target 1.5; should now work on JDK 1.5

2.0.0 (25-Mar-2012)

Fixes:

* [JACKSON-722]: Ability to use @XmlJavaTypeAdapter for List/Map values

New features:

* [Issue#2]: Support @XmlID, @XmlIDREF

[entries for versions 1.x and earlier not retained; refer to earlier releases)<|MERGE_RESOLUTION|>--- conflicted
+++ resolved
@@ -6,15 +6,13 @@
 
 2.9.0 (not yet released)
 
-<<<<<<< HEAD
 - Cleaned handling of names in `JaxbAnnotationIntrospector` to reduce
   likelihood of accidental inclusion.
-=======
+
 2.8.5 (14-Nov-2016)
 2.8.4 (14-Oct-2016)
 
 No changes since 2.8.3
->>>>>>> e5635897
 
 2.8.3 (17-Sep-2016)
 
