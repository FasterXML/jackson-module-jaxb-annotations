--- conflicted
+++ resolved
@@ -6,13 +6,10 @@
 
 2.9.0 (not yet released)
 
-<<<<<<< HEAD
 - Cleaned handling of names in `JaxbAnnotationIntrospector` to reduce
   likelihood of accidental inclusion.
 
-=======
 2.8.6 (12-Jan-2017)
->>>>>>> d464ded6
 2.8.5 (14-Nov-2016)
 2.8.4 (14-Oct-2016)
 
