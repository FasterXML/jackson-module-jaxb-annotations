--- conflicted
+++ resolved
@@ -4,11 +4,8 @@
 === Releases ===
 ------------------------------------------------------------------------
 
-<<<<<<< HEAD
 2.6.0 (not yet released)
 
-2.5.2 (not yet released)
-=======
 2.5.3 (not yet released)
 
 #40: XmlElementRef ignored if inside XmlElementWrapper
@@ -17,7 +14,6 @@
 2.5.2 (29-Mar-2015)
 
 No changes since 2.5.1.
->>>>>>> a76a8307
 
 2.5.1 (06-Feb-2015)
 
