Project: jackson-module-jaxb-annotations

------------------------------------------------------------------------
=== Releases ===
------------------------------------------------------------------------

2.9.0 (not yet released)

<<<<<<< HEAD
- Cleaned handling of names in `JaxbAnnotationIntrospector` to reduce
  likelihood of accidental inclusion.

=======
2.8.9 (12-Jun-2017)
2.8.8 (05-Apr-2017)
2.8.7 (21-Feb-2017)
>>>>>>> e5099f60
2.8.6 (12-Jan-2017)
2.8.5 (14-Nov-2016)
2.8.4 (14-Oct-2016)

No changes since 2.8.3

2.8.3 (17-Sep-2016)

#61: Transient fields serialized when @XmlAccessorType(XmlAccessType.FIELD)
  is present
 (reported by dsharp1@github)

2.8.2 (30-Aug-2016)
2.8.1 (20-Jul-2016)
2.8.0 (04-Jul-2016)

No changes since 2.7

2.7.9 (not yet released)

#63: Error in type resolution of reference type (`Optional`)
 (reported by adrianriley@github)

2.7.8 (26-Sep-2016)
2.7.7 (27-Aug-2016)
2.7.6 (23-Jul-2016)
2.7.5 (11-Jun-2016)
2.7.4 (29-Apr-2016)

No changes since 2.7.3

2.7.3 (16-Mar-2016)

- Minor changes to `JaxbAnnotationIntrospector.findEnumValues()` to help
  with proper merging of explicit name overrides.

2.7.2 (26-Feb-2016)

- Change build to produce JDK6-compatible jar, to allow use on JDK6 runtime

2.7.1 (02-Feb-2016)

No change since 2.7.0.

2.7.0 (09-Jan-2016)

#52: Add a feature in `JaxbAnnotationIntrospector` to define meaning of
  `nillable=false` as "JsonInclude.NON_EMPTY"

2.6.6 (05-Apr-2016)
2.6.5 (19-Jan-2016)
2.6.4 (07-Dec-2015)
2.6.3 (12-Oct-2015)

No changes since 2.6.2

2.6.2 (15-Sep-2015)

#47: JaxbAnnotationIntrospector does not pick up 'required' property of @XmlAttribute
 (reported by phantomjinx@github)

2.6.1 (09-Aug-2015)
2.6.0 (19-Jul-2015)

No changes since 2.5.

2.5.4 (09-Jun-2015)

No changes since 2.5.3

2.5.3 (24-Apr-2015)

#40: XmlElementRef ignored if inside XmlElementWrapper
 (reported by gkresic@github)

2.5.2 (29-Mar-2015)

No changes since 2.5.1.

2.5.1 (06-Feb-2015)

#39: JaxbAnnotationIntrospector does not honor JsonInclude.Include.NON_EMPTY set on ObjectMapper
 (reported by jdmichal@github)

2.5.0 (01-Jan-2015)

#31: Add a way to configure name to use for `@XmlValue` annotated properties #31

2.4.4 (24-Nov-2014)

#32: fix deserialization of Collection with @XmlJavaTypeAdapter on method
 (contributed by Andy C, q3aiml@github)
#33: Using @XmlEnum to generate an enum of type Integer in json schema
 (requested by jesse8888@github)
- Fixes to handling of `@XmlValue` provided name (problem with #30 fix)

2.4.3 (03-Oct-2014)

No changes.

2.4.2 (14-Aug-2014)

#30: Need a way to override name @XmlValue induces when not doing XML

2.4.1 (17-Jun-2014)

No changes since 2.4.0.

2.4.0 (02-Jun-2014)

No functional changes.

2.3.3 (10-Apr-2014)
2.3.2 (01-Mar-2014)
2.3.1 (28-Dec-2013)

No functional changes.

2.3.0 (14-Nov-2013)

#25: @XmlElementWrapper() should work wrt USE_WRAPPER_NAME_AS_PROPERTY_NAME,
  use underlying "default" property name

2.2.3 (23-Aug-2013)

#21: Add LICENSE, NOTICE in jar

2.2.2 (27-May-2013)
2.2.1 (03-May-2013)

No changes.

2.2.0 (22-Apr-2013)

* Fixed last problems with identity adapters resolved
* Improved handling of adapters for Map types

2.1.2 (04-Dec-2012)

* [Issue#16]: Problems with XmlAdapters for deserialization contents of
  Collection types
 (reported by rcpoison@github)
* Changed JaxbAnnotationIntrospector to force access if need be (mostly
  needed for constructing Adapter instances)

2.1.1 (11-Nov-2012)

No functional changes.

2.1.0 (08-Oct-2012)

Improvements:

* [Issue#1]: Support @XmlSeeAlso for specifying subtypes
* [Issue#10]: (partial) support for "identity" adapters, for property adapters
 (but not yet for class-annotated)
* [Issue#11]: Add 'JaxbAnnotationModule.setFirstAsId()' to support alternative
 Object Id serialization ("always-as-id" instead of "first-as-POJO-then-as-id")

2.0.5 (27-Jul-2012)

Fixes:

* [Issue-9]: Problems with multiple @XmlID, @XmlIDREF properties

2.0.4 (26-Jun-2012)

No fixes or changes, released along with other core components

2.0.3 (15-Jun-2012)

Fixes:

* [Issue-7] Handling of @XmlElementWrapper incorrect wrt @XmlElement
 (wrong precedence), when used with Jackon XML backend
* [Issue-8] Incorrect matching of XmlAdapter/@XmlJavaTypeAdapter, Collection
 types
 (reported by @stoyarchukav)

2.0.2 (14-May-2012)

No fixes; updated core dependencies to 2.0.2.

2.0.1 (23-Apr-2012)

* Made compilation target 1.5; should now work on JDK 1.5

2.0.0 (25-Mar-2012)

Fixes:

* [JACKSON-722]: Ability to use @XmlJavaTypeAdapter for List/Map values

New features:

* [Issue#2]: Support @XmlID, @XmlIDREF

[entries for versions 1.x and earlier not retained; refer to earlier releases)<|MERGE_RESOLUTION|>--- conflicted
+++ resolved
@@ -6,15 +6,12 @@
 
 2.9.0 (not yet released)
 
-<<<<<<< HEAD
 - Cleaned handling of names in `JaxbAnnotationIntrospector` to reduce
   likelihood of accidental inclusion.
 
-=======
 2.8.9 (12-Jun-2017)
 2.8.8 (05-Apr-2017)
 2.8.7 (21-Feb-2017)
->>>>>>> e5099f60
 2.8.6 (12-Jan-2017)
 2.8.5 (14-Nov-2016)
 2.8.4 (14-Oct-2016)
